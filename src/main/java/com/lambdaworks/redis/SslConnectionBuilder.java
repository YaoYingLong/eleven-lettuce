--- conflicted
+++ resolved
@@ -3,18 +3,16 @@
 import static com.google.common.base.Preconditions.checkState;
 import static com.lambdaworks.redis.ConnectionEventTrigger.local;
 import static com.lambdaworks.redis.ConnectionEventTrigger.remote;
-<<<<<<< HEAD
-import static com.lambdaworks.redis.PlainChannelInitializer.*;
-=======
 import static com.lambdaworks.redis.PlainChannelInitializer.INITIALIZING_CMD_BUILDER;
 import static com.lambdaworks.redis.PlainChannelInitializer.pingBeforeActivate;
 import static com.lambdaworks.redis.PlainChannelInitializer.removeIfExists;
->>>>>>> 215dbee2
 
 import java.util.List;
 import java.util.concurrent.Future;
 
 import javax.net.ssl.SSLEngine;
+import javax.net.ssl.SSLException;
+import javax.net.ssl.SSLHandshakeException;
 import javax.net.ssl.SSLParameters;
 
 import com.google.common.util.concurrent.SettableFuture;
@@ -22,11 +20,7 @@
 import com.lambdaworks.redis.event.connection.ConnectedEvent;
 import com.lambdaworks.redis.event.connection.ConnectionActivatedEvent;
 import com.lambdaworks.redis.event.connection.DisconnectedEvent;
-<<<<<<< HEAD
-import com.lambdaworks.redis.protocol.Command;
-=======
 import com.lambdaworks.redis.protocol.AsyncCommand;
->>>>>>> 215dbee2
 
 import io.netty.channel.Channel;
 import io.netty.channel.ChannelDuplexHandler;
@@ -127,6 +121,7 @@
 
             SslHandler sslHandler = new SslHandler(sslEngine, redisURI.isStartTls());
             channel.pipeline().addLast(sslHandler);
+
             if (channel.pipeline().get("channelActivator") == null) {
                 channel.pipeline().addLast("channelActivator", new RedisChannelInitializerImpl() {
 
@@ -159,15 +154,9 @@
                             if (event.isSuccess()) {
                                 if (pingBeforeActivate) {
                                     if (redisURI.getPassword() != null && redisURI.getPassword().length != 0) {
-<<<<<<< HEAD
-                                        pingCommand = INITIALIZING_CMD_BUILDER.auth(new String(redisURI.getPassword()));
-                                    } else {
-                                        pingCommand = INITIALIZING_CMD_BUILDER.ping();
-=======
                                         pingCommand = new AsyncCommand<>(INITIALIZING_CMD_BUILDER.auth(new String(redisURI.getPassword())));
                                     } else {
                                         pingCommand = new AsyncCommand<>(INITIALIZING_CMD_BUILDER.ping());
->>>>>>> 215dbee2
                                     }
                                     pingBeforeActivate(pingCommand, initializedFuture, ctx, handlers);
                                 } else {
@@ -196,8 +185,7 @@
 
                     @Override
                     public void exceptionCaught(ChannelHandlerContext ctx, Throwable cause) throws Exception {
-
-                        if (!initializedFuture.isDone()) {
+                        if (cause instanceof SSLHandshakeException || cause.getCause() instanceof SSLException) {
                             initializedFuture.setException(cause);
                         }
                         super.exceptionCaught(ctx, cause);
